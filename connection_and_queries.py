import datetime
import psycopg2
from sshtunnel import SSHTunnelForwarder, BaseSSHTunnelForwarderError
from constants import DATABASE_NAME

class Connection:
    def __init__(self, ssh_username, ssh_password):
        """
        Initializes the Connection object with SSH tunnel and database connection.

        Parameters:
            ssh_username (str): SSH username for connecting to the remote server.
            ssh_password (str): SSH password for connecting to the remote server.

        Raises:
            ConnectionError: If there is an error while connecting using SSH.
        """
        try:
            self.server = SSHTunnelForwarder (
                ('starbug.cs.rit.edu', 22),
                ssh_username = ssh_username,
                ssh_password = ssh_password,
                remote_bind_address = ('127.0.0.1', 5432),
                allow_agent = False,
                ssh_config_file = None,
                ssh_pkey = None,
            )
            self.server.start()
        except BaseSSHTunnelForwarderError as e:
            raise ConnectionError("Error while connecting using ssh: ", e)

        parameters = {
            'database' : DATABASE_NAME,
            'user' : ssh_username,
            'password' : ssh_password,
            'host' : '127.0.0.1',
            'port' : self.server.local_bind_port,
        }
        self.connection = psycopg2.connect(**parameters)
        self.cursor = self.connection.cursor()
        self.collectioncursor = self.connection.cursor()

    def close(self):
        """
        Closes the database connection and SSH tunnel.
        """
        self.cursor.close()
        self.connection.close()
        self.server.stop()
        
    def __exit__(self):
        """
        Ensures the connection is properly closed when exiting a context.
        """
        self.close()
        
    def join(self, username, email, password, firstname, lastname):
        """
        Registers a new user and adds their information to the "Users" table.

        Parameters:
            username (str): User's username.
            email (str): User's email address.
            password (str): User's password.
            firstname (str): User's first name.
            lastname (str): User's last name.

        Returns:
            tuple: User ID if registration is successful, None if user already exists.
        """
        formatted_date_time = datetime.datetime.now().strftime('%Y-%m-%d %H:%M:%S')
        self.cursor.execute('SELECT user_id FROM "users" WHERE username=%s OR email=%s', (username, email))
        user_id = self.cursor.fetchone()
        if user_id:
            return None
<<<<<<< HEAD
        self.cursor.execute('SELECT MAX(user_id) FROM users')
        user_id = self.cursor.fetchone()[0]
        # If max_id is None, this means the table is empty, so start from 1
        user_id = 1 if user_id is None else user_id + 1
        self.cursor.execute('INSERT INTO "users" (username, user_id, password, first_name, last_name, creation_date, last_access_date) VALUES (%s, %s, %s, %s, %s, %s, %s)', (username, user_id, email, password, firstname, lastname, formatted_date_time, formatted_date_time))
        self.cursor.execute('INSERT INTO "users" (user_id, email) VALUES (%s, %s)', (user_id, email))
        self.connection.commit()
        self.cursor.execute('SELECT user_id FROM "users" WHERE username=%s', username)
        self.connection.commit()
=======
        self.cursor.execute('INSERT INTO "users" (username, email, password, first_name, last_name, creation_date, last_access_date) VALUES (%s, %s, %s, %s, %s, %s, %s)', (username, email, password, firstname, lastname, formatted_date_time, formatted_date_time))
        self.connection.commit()
        self.cursor.execute('SELECT user_id FROM "users" WHERE username=%s OR email=%s', (username, email))
>>>>>>> 602a22e1
        return self.cursor.fetchone()
    
    def login(self, username, password):
        """
        Logs in a user and updates their last access date.

        Parameters:
            username (str): User's username.
            password (str): User's password.

        Returns:
            tuple: User ID if login is successful, None if login fails.
        """
        formatted_date_time = datetime.datetime.now().strftime('%Y-%m-%d %H:%M:%S')

        self.cursor.execute('SELECT user_id FROM "users" WHERE username=%s AND password=%s', (username, password))
        user_id = self.cursor.fetchone()
        self.cursor.execute('UPDATE "users" SET last_access_date=%s WHERE user_id=%s', (formatted_date_time, user_id))
        self.connection.commit()
        return user_id
    
    def create_collection(self, user_id, name):
        """
        Creates a new collection for a user into the "Collection" table.

        Parameters:
            user_id (int): User's ID.
            name (str): Name of the collection.
        """
        self.cursor.execute('INSERT INTO "Collection" (name, user_id) VALUES (%s, %s)', (name, user_id))
        self.connection.commit()
        return
        
    def delete_collection(self, user_id, name):
        """
        Deletes a user's collection.

        Parameters:
            user_id (int): User's ID.
            name (str): Name of the collection.

        Raises:
            FileNotFoundError: If the collection does not exist.
        """
        self.cursor.execute('SELECT * FROM "collection" WHERE user_id=%s AND name=%s', (user_id, name))
        result = self.cursor.fetchone()
        if result is None:
            raise FileNotFoundError
        self.cursor.execute('SELECT collection_id FROM "collection" WHERE user_id=%s AND name=%s', (user_id, name))
        collection_id = self.cursor.fetchone()
        self.cursor.execute('DELETE FROM part_of WHERE collection_id=%s', collection_id)
        self.cursor.execute('DELETE FROM "collection" WHERE user_id=%s AND name=%s', (user_id, name))
        self.connection.commit()
        return
    
    def modify_collection_name(self, user_id, old_name, new_name):
        """
        Renames the name of a user's collection.

        Parameters:
            user_id (int): User's ID.
            old_name (str): Current name of the collection.
            new_name (str): New name for the collection.
        
        Raises:
            FileNotFoundError: If the collection does not exist.
        """
        self.cursor.execute('SELECT * FROM "collection" WHERE user_id=%s AND name=%s', (user_id, old_name))
        result= self.cursor.fetchone()
        if result is None:
            raise FileNotFoundError
        self.cursor.execute('UPDATE "collection" SET name=%s WHERE user_id=%s AND name=%s', (new_name, user_id, old_name))
        self.connection.commit()
        return
    
    def add_book_to_collection(self, user_id, book_name, collection_name):
        """
        Adds a book to a user's collection.

        Parameters:
            user_id (int): User's ID.
            book_name (str): Title of the book to be added.
            collection_name (str): Name of the collection to add the book to.
        """
        self.cursor.execute('SELECT book_id FROM "book" WHERE title=%s', [book_name])
        book_id = self.cursor.fetchone()
        book_id = str(book_id[0])
        self.cursor.execute('SELECT collection_id FROM "collection" WHERE name=%s AND user_id=%s', (collection_name, user_id))
        collection_id = self.cursor.fetchone()
        if collection_id is None:
            return False
        self.cursor.execute('INSERT INTO part_of (book_id, collection_id) VALUES (%s, %s)', (book_id, collection_id))
        self.connection.commit()
        return True
    
    def remove_book_from_collection(self, user_id, book_name, collection_name):
        """
        Removes a book from a user's collection.

        Parameters:
            user_id (int): User's ID.
            book_name (str): Title of the book to be removed from the collection.
            collection_name (str): Name of the collection from which to remove the book.
        """
        self.cursor.execute('SELECT book_id FROM "Book" WHERE title=%s', [book_name])
        book_id = self.cursor.fetchone()
        book_id = str(book_id[0])
        self.cursor.execute('SELECT collection_id FROM "collection" WHERE name=%s AND user_id=%s', (collection_name, user_id))
        collection_id = self.cursor.fetchone()
        self.cursor.execute('DELETE FROM part_of WHERE book_id=%s AND collection_id=%s', (book_id, collection_id))
        self.connection.commit()
        return
    
    def get_collections(self, user_id):
        """
        Gets a list of collections for a user.

        Parameters:
            user_id (int): User's ID.

        Returns:
            list of tuples: A list of collections with their names, book counts, and total page counts.
        """
        uid = user_id[0]
        collection_sql_stmnt = f"""
            SELECT
                c.name AS "Collection Name",
                COUNT(p.book_id) AS "Number of Books",
                SUM(b.length) AS "Length (Pages)"
            FROM
                "Collection" c
            LEFT JOIN
                part_of p ON c.collection_id = p.collection_id
            LEFT JOIN
                "Book" b ON p.book_id = b.book_id
            WHERE
                c.user_id = {uid}
            GROUP BY
                c.collection_id, c.name
            ORDER BY
                c.name;
        """
        
        self.cursor.execute(collection_sql_stmnt)
        return self.cursor.fetchall()
    

    def rate_a_book(self, user_id, book_name, rating):
        """
        Rates a book by adding their rating to the "rates" table.

        Parameters:
            user_id (int): User's ID.
            book_name (str): Title of the book to rate.
            rating (int): User's rating for the book.
        """
        self.cursor.execute('SELECT book_id FROM "Book" WHERE title=%s', [book_name])
        book_id = self.cursor.fetchone()
        book_id = str(book_id[0])
        self.cursor.execute('INSERT INTO rates (book_id, user_id, stars) VALUES (%s, %s, %s)', (book_id, user_id, str(rating)))
        self.connection.commit()
        return
    
    def read_book(self, user_id, book_name, start_time, end_time, Pages_read):
        """
        Records a user's reading session by adding an entry to the "Session" table and associating the book with the session in the "has" table.

        Parameters:
            user_id (int): User's ID.
            book_name (str): Title of the book to rate.
            start_time (str): Start time of the reading session.
            end_time (str): End time of the reading session.
            
        """
        self.cursor.execute('SELECT book_id FROM "Book" WHERE title=%s', [book_name])
        book_id = self.cursor.fetchone()[0]
        book_id = str(book_id)
        self.cursor.execute('INSERT INTO "Session" (user_id, start_time, end_time, start_page, end_page) VALUES (%s, %s, %s, %s, %s)', \
            (user_id, start_time, end_time, str(Pages_read)))
        self.connection.commit()
        self.cursor.execute('SELECT session_id FROM "Session" WHERE user_id=%s AND start_time=%s AND end_time=%s AND start_page=%s AND end_page=%s', \
            (user_id, start_time, end_time, str(Pages_read)))
        session_id = self.cursor.fetchone()[0]
        session_id = str(session_id)
        self.cursor.execute('INSERT INTO has (book_id, session_id) VALUES (%s, %s)', (book_id, session_id))
        self.connection.commit()
        return
    
    def search_books(self, search_param, search_value):
        """
        Search for books based on specific parameters. It performs a SQL query on the database.

        Parameters:
            search_page (str): Search parameters (e.g., title, genre, date, author, publisher).
            search_value (str): Value to search for.

        Returns:
            list of tuples: List of books that match the search criteria.
        """
        sql_query = """
        SELECT "Book".book_id, "Book".title,
        "Book".number_of_books, "Book".length,
        W.first_name AS writer_first_name, W.last_name AS writer_last_name,
        P.first_name AS publisher_first_name, P.last_name AS publisher_last_name,
        E.first_name AS editor_first_name, E.last_name AS editor_last_name,
        A.type AS audience_type, G.type AS genre_type,
        edition.release_date,
        rates.stars AS rating
        FROM "Book"
        LEFT JOIN writes ON "Book".book_id = writes.book_id
        LEFT JOIN "Contributor" AS W ON writes.contributor_id = W.contributor_id
        LEFT JOIN publishes ON "Book".book_id = publishes.book_id
        LEFT JOIN "Contributor" AS P ON publishes.contributor_id = P.contributor_id
        LEFT JOIN edits ON "Book".book_id = edits.book_id
        LEFT JOIN "Contributor" AS E ON edits.contributor_id = E.contributor_id
        LEFT JOIN enjoys ON "Book".book_id = enjoys.book_id
        LEFT JOIN "Audience" AS A ON enjoys.audience_id = A.audience_id
        LEFT JOIN classifies_as ON "Book".book_id = classifies_as.book_id
        LEFT JOIN "Genre" AS G ON classifies_as.genre_id = G.genre_id
        LEFT JOIN edition ON "Book".book_id = edition.book_id
        LEFT JOIN rates on "Book".book_id = rates.book_id
        """
        
        order_by = 'ORDER BY "Book".title, edition.release_date;'
        where_clause = ""
        if search_param == "title":
            where_clause = 'WHERE "Book".title= \'' + search_value + '\''
        elif search_param == "genre":
            where_clause = 'WHERE G.type= \'' + search_value + '\''
        elif search_param == "date":
            where_clause = 'WHERE edition.release_date= \'' +  search_value + '\''
        elif search_param == "author":
            first_name, last_name = search_value.split(" ")
            where_clause= 'WHERE W.first_name=\'' + first_name + '\' AND W.last_name=\'' + last_name + '\''
        elif search_param == "publisher":
            first_name, last_name = search_value.split(" ")
            where_clause= 'WHERE P.first_name=\'' + first_name + '\' AND P.last_name=\'' + last_name + '\''
        self.cursor.execute(sql_query + where_clause + order_by)
        return self.cursor.fetchall()
    
    def sort_books(self, search_param, search_value, sort_by, sort_order):
        """
        Sorts and filters books on specific parameters.

        Parameters:
            search_param (str): Search parameter (e.g., title, genre, date, author, publisher).
            search_value (str): Value to search for.
            sort_by (str): Field to sort by (e.g., title, publisher, genre, release_year).
            sort_order (str): Sort order (e.g., 'asc' or 'desc').

        Returns:
            list of tuples: List of books that match the search and sorting criteria.
        """
        sql_query = """
        SELECT "Book".book_id, "Book".title,
        "Book".number_of_books, "Book".length,
        W.first_name AS writer_first_name, W.last_name AS writer_last_name,
        P.first_name AS publisher_first_name, P.last_name AS publisher_last_name,
        E.first_name AS editor_first_name, E.last_name AS editor_last_name,
        A.type AS audience_type, G.type AS genre_type,
        edition.release_date,
        rates.stars AS rating
        FROM "Book"
        LEFT JOIN "writes" ON "Book".book_id = writes.book_id
        LEFT JOIN "Contributor" AS W ON writes.contributor_id = W.contributor_id
        LEFT JOIN publishes ON "Book".book_id = Publishes.book_id
        LEFT JOIN "Contributor" AS P ON publishes.contributor_id = P.contributor_id
        LEFT JOIN edits ON "Book".book_id = edits.book_id
        LEFT JOIN "Contributor" AS E ON edits.contributor_id = E.contributor_id
        LEFT JOIN enjoys ON "Book".book_id = enjoys.book_id
        LEFT JOIN "Audience" AS A ON enjoys.audience_id = A.audience_id
        LEFT JOIN classifies_as ON "Book".book_id = classifies_as.book_id
        LEFT JOIN "Genre" AS G ON classifies_as.genre_id = G.genre_id
        LEFT JOIN edition ON "Book".book_id = edition.book_id
        LEFT JOIN rates on "Book".book_id = rates.book_id
        """

        where_clause = ""
        if search_param == "title":
            where_clause = 'WHERE "Book".title=\'' + search_value + '\''
        elif search_param == "genre":
            where_clause = 'WHERE G.type=\'' + search_value + '\''
        elif search_param == "date":
            where_clause = 'WHERE edition.release_date=\'' + search_value + '\''
        elif search_param == "author":
            first_name, last_name = search_value.split(" ")
            where_clause = 'WHERE W.first_name=\'' + first_name + '\'' + ' AND W.last_name=\'' + last_name + '\''
        elif search_param == "publisher":
            first_name, last_name = search_value.split(" ")
            where_clause = 'WHERE P.first_name=\'' + first_name + '\'' + ' AND P.last_name=\'' + last_name + '\''
        order_by_clause = ""
        sort_by = ""
        if sort_order == "desc" or sort_order == "DESC":
            sort_by = 'DESC'
        if sort_by == "title":
            order_by_clause = 'ORDER BY "Book".title' + sort_by
        elif sort_by == "publisher":
            order_by_clause = 'ORDER BY P.first_name, P.last_name' + sort_by
        elif sort_by == "genre":
            order_by_clause = 'ORDER BY G.type' + sort_by
        elif sort_by == "release_year":
            order_by_clause = 'ORDER BY edition.release_date' + sort_by
        self.cursor.execute(sql_query + where_clause + order_by_clause)
        return self.cursor.fetchall()<|MERGE_RESOLUTION|>--- conflicted
+++ resolved
@@ -73,21 +73,9 @@
         user_id = self.cursor.fetchone()
         if user_id:
             return None
-<<<<<<< HEAD
-        self.cursor.execute('SELECT MAX(user_id) FROM users')
-        user_id = self.cursor.fetchone()[0]
-        # If max_id is None, this means the table is empty, so start from 1
-        user_id = 1 if user_id is None else user_id + 1
-        self.cursor.execute('INSERT INTO "users" (username, user_id, password, first_name, last_name, creation_date, last_access_date) VALUES (%s, %s, %s, %s, %s, %s, %s)', (username, user_id, email, password, firstname, lastname, formatted_date_time, formatted_date_time))
-        self.cursor.execute('INSERT INTO "users" (user_id, email) VALUES (%s, %s)', (user_id, email))
-        self.connection.commit()
-        self.cursor.execute('SELECT user_id FROM "users" WHERE username=%s', username)
-        self.connection.commit()
-=======
         self.cursor.execute('INSERT INTO "users" (username, email, password, first_name, last_name, creation_date, last_access_date) VALUES (%s, %s, %s, %s, %s, %s, %s)', (username, email, password, firstname, lastname, formatted_date_time, formatted_date_time))
         self.connection.commit()
         self.cursor.execute('SELECT user_id FROM "users" WHERE username=%s OR email=%s', (username, email))
->>>>>>> 602a22e1
         return self.cursor.fetchone()
     
     def login(self, username, password):
@@ -102,7 +90,6 @@
             tuple: User ID if login is successful, None if login fails.
         """
         formatted_date_time = datetime.datetime.now().strftime('%Y-%m-%d %H:%M:%S')
-
         self.cursor.execute('SELECT user_id FROM "users" WHERE username=%s AND password=%s', (username, password))
         user_id = self.cursor.fetchone()
         self.cursor.execute('UPDATE "users" SET last_access_date=%s WHERE user_id=%s', (formatted_date_time, user_id))
